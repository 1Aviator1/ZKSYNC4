package keycmd

import (
	"fmt"

	"github.com/ava-labs/avalanche-cli/pkg/application"
	"github.com/spf13/cobra"
)

var app *application.Avalanche

func NewCmd(injectedApp *application.Avalanche) *cobra.Command {
	app = injectedApp

	cmd := &cobra.Command{
		Use:   "key",
		Short: "Create and manage testnet signing keys",
		Long: `The key command suite provides a collection of tools for creating signing
keys. You can use these keys to deploy subnets to the Fuji testnet.

To get started, use the key create command.`,
		Run: func(cmd *cobra.Command, args []string) {
			err := cmd.Help()
			if err != nil {
				fmt.Println(err)
			}
		},
	}

	// avalanche key create
	cmd.AddCommand(newCreateCmd())
<<<<<<< HEAD
	// avalanche key list
	cmd.AddCommand(newListCmd())
=======
	// avalanche key export
	cmd.AddCommand(newExportCmd())
>>>>>>> 83daa4e2
	return cmd
}<|MERGE_RESOLUTION|>--- conflicted
+++ resolved
@@ -29,12 +29,12 @@
 
 	// avalanche key create
 	cmd.AddCommand(newCreateCmd())
-<<<<<<< HEAD
+
 	// avalanche key list
 	cmd.AddCommand(newListCmd())
-=======
+
 	// avalanche key export
 	cmd.AddCommand(newExportCmd())
->>>>>>> 83daa4e2
+
 	return cmd
 }