--- conflicted
+++ resolved
@@ -55,8 +55,6 @@
 	if err != nil {
 		return err
 	}
-	// TODO: remove once 1.9.6 release is out
-	_ = pluginDir
 
 	cli, err := binutils.NewGRPCClient()
 	if err != nil {
@@ -78,11 +76,6 @@
 	}
 
 	loadSnapshotOpts := []client.OpOption{
-<<<<<<< HEAD
-		// TODO: enable once 1.9.6 release is out
-		// client.WithPluginDir(pluginDir),
-=======
->>>>>>> 359d8f41
 		client.WithExecPath(avalancheGoBinPath),
 		client.WithRootDataDir(outputDir),
 		client.WithReassignPortsIfUsed(true),
