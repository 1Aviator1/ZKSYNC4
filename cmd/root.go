--- conflicted
+++ resolved
@@ -13,11 +13,7 @@
 	"github.com/ava-labs/avalanche-cli/cmd/subnetcmd"
 	this "github.com/ava-labs/avalanche-cli/pkg/app"
 	"github.com/ava-labs/avalanche-cli/pkg/constants"
-<<<<<<< HEAD
 	"github.com/ava-labs/avalanche-cli/pkg/ux"
-=======
-	"github.com/ava-labs/avalanche-cli/ux"
->>>>>>> c08e7092
 	"github.com/ava-labs/avalanchego/utils/logging"
 	"github.com/ava-labs/avalanchego/utils/perms"
 	"github.com/spf13/cobra"
@@ -61,55 +57,10 @@
 	rootCmd.AddCommand(network)
 
 	// add hidden backend command
-<<<<<<< HEAD
 	backend := backendcmd.SetupBackendCmd(&app)
 	rootCmd.AddCommand(backend)
-=======
-	backendCmd.Hidden = true
-	rootCmd.AddCommand(backendCmd)
-
-	// subnet create
-	subnetCmd.AddCommand(createCmd)
-	createCmd.Flags().StringVar(&filename, "file", "", "file path of genesis to use instead of the wizard")
-	createCmd.Flags().BoolVar(&useSubnetEvm, "evm", false, "use the SubnetEVM as the base template")
-	createCmd.Flags().BoolVar(&useCustom, "custom", false, "use a custom VM template")
-	createCmd.Flags().BoolVarP(&forceCreate, forceFlag, "f", false, "overwrite the existing configuration if one exists")
-
-	// subnet delete
-	subnetCmd.AddCommand(deleteCmd)
-
-	// subnet deploy
-	subnetCmd.AddCommand(deployCmd)
-	deployCmd.Flags().BoolVarP(&deployLocal, "local", "l", false, "deploy to a local network")
-
-	// subnet describe
-	subnetCmd.AddCommand(readCmd)
-	readCmd.Flags().BoolVarP(
-		&printGenesisOnly,
-		"genesis",
-		"g",
-		false,
-		"Print the genesis to the console directly instead of the summary",
-	)
-
-	// subnet list
-	subnetCmd.AddCommand(listCmd)
-
-	// network
-	// network start
-	networkCmd.AddCommand(startCmd)
-
-	// network stop
-	networkCmd.AddCommand(stopCmd)
-
-	// network clean
-	networkCmd.AddCommand(cleanCmd)
-
-	// network status
-	networkCmd.AddCommand(statusCmd)
 
 	return rootCmd
->>>>>>> c08e7092
 }
 
 func createApp(cmd *cobra.Command, args []string) error {
