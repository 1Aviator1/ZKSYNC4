// Copyright (C) 2022, Ava Labs, Inc. All rights reserved.
// See the file LICENSE for licensing terms.
package subnetcmd

import (
	"crypto/sha256"
	"encoding/hex"
	"errors"
	"fmt"
	"io/fs"
	"os"
	"path/filepath"

	"github.com/go-git/go-git/v5"
	"github.com/spf13/cobra"
	"go.uber.org/zap"

	"github.com/ava-labs/apm/types"
	"github.com/ava-labs/avalanche-cli/pkg/binutils"
	"github.com/ava-labs/avalanche-cli/pkg/constants"
	"github.com/ava-labs/avalanche-cli/pkg/models"
	"github.com/ava-labs/avalanche-cli/pkg/prompts"
	"github.com/ava-labs/avalanche-cli/pkg/subnet"
	"github.com/ava-labs/avalanche-cli/pkg/ux"
	"github.com/ava-labs/avalanchego/ids"
	"github.com/ava-labs/avalanchego/version"
	"gopkg.in/yaml.v3"
)

var (
	alias          string
	repoURL        string
	vmDescPath     string
	subnetDescPath string
	noRepoPath     string

	errSubnetNotDeployed = errors.New("only subnets which have already been deployed to either testnet (fuji) or mainnet can be published")
)

type newPublisherFunc func(string, string, string) subnet.Publisher

// avalanche subnet deploy
func newPublishCmd() *cobra.Command {
	cmd := &cobra.Command{
		Use:          "publish [subnetName]",
		Short:        "Publish the subnet's VM to a repository",
		Long:         ``,
		SilenceUsage: true,
		RunE:         publish,
		Args:         cobra.ExactArgs(1),
	}
	cmd.Flags().StringVar(&alias, "alias", "", "We publish to a remote repo, but identify the repo locally under a user-provided alias (e.g. myrepo).")
	cmd.Flags().StringVar(&repoURL, "repo-url", "", "The URL of the repo where we are publishing")
	cmd.Flags().StringVar(&vmDescPath, "vm-file-path", "", "Path to the VM description file. If not given, a prompting sequence will be initiated.")
	cmd.Flags().StringVar(&subnetDescPath, "subnet-file-path", "", "Path to the Subnet description file. If not given, a prompting sequence will be initiated.")
	cmd.Flags().StringVar(&noRepoPath, "no-repo-path", "", "Do not let the tool manage file publishing, but have it only generate the files and put them in the location given by this flag.")
	cmd.Flags().BoolVar(&forceWrite, forceFlag, false, "If true, ignores if the subnet has been published in the past, and attempts a forced publish.")
	return cmd
}

func publish(cmd *cobra.Command, args []string) error {
	chains, err := validateSubnetNameAndGetChains(args)
	if err != nil {
		return err
	}
	subnetName := chains[0]
	sc, err := app.LoadSidecar(subnetName)
	if err != nil {
		return err
	}
	if !isReadyToPublish(&sc) {
		return errSubnetNotDeployed
	}
	return doPublish(&sc, subnetName, subnet.NewPublisher)
}

// isReadyToPublish currently means if deployed to fuji and/or main
func isReadyToPublish(sc *models.Sidecar) bool {
	if sc.Networks[models.Fuji.String()].SubnetID != ids.Empty &&
		sc.Networks[models.Fuji.String()].BlockchainID != ids.Empty {
		return true
	}
	if sc.Networks[models.Mainnet.String()].SubnetID != ids.Empty &&
		sc.Networks[models.Mainnet.String()].BlockchainID != ids.Empty {
		return true
	}
	return false
}

func doPublish(sc *models.Sidecar, subnetName string, publisherCreateFunc newPublisherFunc) (err error) {
	reposDir := app.GetReposDir()
	// iterate the reposDir to check what repos already exist locally
	// if nothing is found, prompt the user for an alias for a new repo
	if err = getAlias(reposDir); err != nil {
		return err
	}
	// get the URL for the repo
	if err = getRepoURL(reposDir); err != nil {
		return err
	}

	var (
		tsubnet *types.Subnet
		vm      *types.VM
	)

	if !forceWrite && noRepoPath == "" {
		// if forceWrite is present, we don't need to check if it has been previously published, we just do
		published, err := isAlreadyPublished(subnetName)
		if err != nil {
			return err
		}
		if published {
			ux.Logger.PrintToUser("It appears this subnet has already been published, while no force flag has been detected.")
			return errors.New("aborted")
		}
	}

	if subnetDescPath == "" {
		tsubnet, err = getSubnetInfo(sc)
	} else {
		tsubnet = new(types.Subnet)
		err = loadYAMLFile(subnetDescPath, tsubnet)
	}
	if err != nil {
		return err
	}

	ux.Logger.PrintToUser("Nice! We got the subnet info. Let's now get the VM details")

	if vmDescPath == "" {
		vm, err = getVMInfo(sc)
	} else {
		vm = new(types.VM)
		err = loadYAMLFile(vmDescPath, vm)
	}
	if err != nil {
		return err
	}

	// TODO: Publishing exactly 1 subnet and 1 VM in this iteration
	tsubnet.VMs = []string{vm.Alias}

	subnetYAML, err := yaml.Marshal(tsubnet)
	if err != nil {
		return err
	}
	vmYAML, err := yaml.Marshal(vm)
	if err != nil {
		return err
	}

	if noRepoPath != "" {
		ux.Logger.PrintToUser("Writing the file specs to the provided directory at: %s", noRepoPath)
		// the directory does not exist
		if _, err := os.Stat(noRepoPath); err != nil {
			if err := os.MkdirAll(noRepoPath, constants.DefaultPerms755); err != nil {
				return fmt.Errorf("attempted to create the given --no-repo-path directory at %s, but failed: %w", noRepoPath, err)
			}
			ux.Logger.PrintToUser("The given --no-repo-path at %s did not exist; created it with permissions %o", noRepoPath, constants.DefaultPerms755)
		}
		subnetFile := filepath.Join(noRepoPath, constants.SubnetDir, subnetName+constants.YAMLSuffix)
		vmFile := filepath.Join(noRepoPath, constants.VMDir, vm.Alias+constants.YAMLSuffix)
		if !forceWrite {
			// do not automatically overwrite
			if _, err := os.Stat(subnetFile); err == nil {
				return fmt.Errorf("a file with the name %s already exists. If you wish to overwrite, provide the %s flag", subnetFile, forceFlag)
			}
			if _, err := os.Stat(vmFile); err == nil {
				return fmt.Errorf("a file with the name %s already exists. If you wish to overwrite, provide the %s flag", vmFile, forceFlag)
			}
		}
		if err := os.WriteFile(subnetFile, subnetYAML, constants.DefaultPerms755); err != nil {
			return fmt.Errorf("failed creating the subnet description YAML file: %w", err)
		}
		if err := os.WriteFile(vmFile, vmYAML, constants.DefaultPerms755); err != nil {
			return fmt.Errorf("failed creating the subnet description YAML file: %w", err)
		}
		ux.Logger.PrintToUser("YAML files written successfully to %s", noRepoPath)
		return nil
	}

	ux.Logger.PrintToUser("Thanks! We got all the bits and pieces. Trying to publish on the provided repo...")

	publisher := publisherCreateFunc(reposDir, repoURL, alias)
	repo, err := publisher.GetRepo()
	if err != nil {
		return err
	}

	// TODO: if not published? New commit? Etc...
	if err = publisher.Publish(repo, subnetName, vm.Alias, subnetYAML, vmYAML); err != nil {
		return err
	}

	ux.Logger.PrintToUser("Successfully published")
	return nil
}

// current simplistic approach:
// just search any folder names `subnetName` inside the reposDir's `subnets` folder
func isAlreadyPublished(subnetName string) (bool, error) {
	reposDir := app.GetReposDir()

	found := false

	if err := filepath.WalkDir(reposDir, func(path string, d fs.DirEntry, err error) error {
		if err == nil {
			if filepath.Base(path) == constants.VMDir {
				return filepath.SkipDir
			}
			if !d.IsDir() && d.Name() == subnetName {
				found = true
			}
		}
		return nil
	}); err != nil {
		return false, err
	}
	return found, nil
}

// iterate the reposDir to check what repos already exist locally
// if nothing is found, prompt the user for an alias for a new repo
func getAlias(reposDir string) error {
	// have any aliases already been defined?
	if alias == "" {
		matches, err := os.ReadDir(reposDir)
		if err != nil {
			return err
		}
		if len(matches) == 0 {
			// no aliases yet; just ask for a new one
			alias, err = getNewAlias()
			if err != nil {
				return err
			}
		} else {
			// there are already aliases, ask how to proceed
			options := []string{"Provide a new alias", "Pick from list"}
			choice, err := app.Prompt.CaptureList("Don't know which repo to publish to. How would you like to proceed?", options)
			if err != nil {
				return err
			}
			if choice == options[0] {
				// user chose to provide a new alias
				alias, err = getNewAlias()
				if err != nil {
					return err
				}
				// double-check: actually this path exists...
				if _, err := os.Stat(filepath.Join(reposDir, alias)); err == nil {
					ux.Logger.PrintToUser("The repository with the given alias already exists locally. You may have already published this subnet there (the other explanation is that a different subnet has been published there).")
					yes, err := app.Prompt.CaptureYesNo("Do you wish to continue?")
					if err != nil {
						return err
					}
					if !yes {
						ux.Logger.PrintToUser("User canceled, nothing got published.")
						return nil
					}
				}
			} else {
				aliases := make([]string, len(matches))
				for i, a := range matches {
					aliases[i] = a.Name()
				}
				alias, err = app.Prompt.CaptureList("Pick an alias", aliases)
				if err != nil {
					return err
				}
			}
		}
	}
	return nil
}

// ask for a new alias
func getNewAlias() (string, error) {
	return app.Prompt.CaptureString("Provide an alias for the repository we are going to use")
}

func getRepoURL(reposDir string) error {
	if repoURL == "" {
		path := filepath.Join(reposDir, alias)
		repo, err := git.PlainOpen(path)
		if err != nil {
			app.Log.Debug("opening repo failed - alias might have not been created yet, so ignore", zap.String("alias", alias), zap.Error(err))
		} else {
			// there is a repo already for this alias, let's try to figure out the remote URL from there
			conf, err := repo.Config()
			if err != nil {
				// TODO Would we really want to abort here?
				return err
			}
			remotes := make([]string, len(conf.Remotes))
			i := 0
			for _, r := range conf.Remotes {
				// NOTE: supporting only one remote for now
				remotes[i] = r.URLs[0]
				i++
			}
			repoURL, err = app.Prompt.CaptureList("Which is the remote URL for this repo?", remotes)
			if err != nil {
				// should never happen
				return err
			}
			return nil
		}
		repoURL, err = app.Prompt.CaptureString("Provide the repository URL")
		if err != nil {
			return err
		}
	}
	return nil
}

// loadYAMLFile loads a YAML file from disk into a concrete types.Definition object
// using generics. It's role really is solely to verify that the YAML content is valid.
func loadYAMLFile[T types.Definition](path string, defType T) error {
	fileBytes, err := os.ReadFile(path)
	if err != nil {
		return err
	}
	return yaml.Unmarshal(fileBytes, &defType)
}

func getSubnetInfo(sc *models.Sidecar) (*types.Subnet, error) {
	homepage, err := app.Prompt.CaptureStringAllowEmpty("What is the homepage of the Subnet project?")
	if err != nil {
		return nil, err
	}

	desc, err := app.Prompt.CaptureStringAllowEmpty("Provide a free-text description of the Subnet")
	if err != nil {
		return nil, err
	}

	maintrs, canceled, err := prompts.CaptureListDecision(
		app.Prompt,
		"Who are the maintainers of the Subnet?",
		app.Prompt.CaptureEmail,
		"Provide a maintainer",
		"Maintainer",
		"",
	)
	if err != nil {
		return nil, err
	}
	if canceled {
		ux.Logger.PrintToUser("Publishing aborted")
		return nil, errors.New("canceled by user")
	}

	subnet := &types.Subnet{
		ID:          sc.Networks[models.Fuji.String()].SubnetID.String(),
		Alias:       sc.Name,
		Homepage:    homepage,
		Description: desc,
		Maintainers: maintrs,
		VMs:         []string{sc.Subnet},
	}

	return subnet, nil
}

func getVMInfo(sc *models.Sidecar) (*types.VM, error) {
	var (
<<<<<<< HEAD
		vmID, desc any
		url, sha   string
		strMaintrs []string
		ver        *version.Semantic
=======
		maintrs    []string
		vmID, desc string
		canceled   bool
>>>>>>> bf07fbb4
		err        error
	)

	switch {
	case sc.VM == models.CustomVM:
		vmID, err = app.Prompt.CaptureStringAllowEmpty("What is the ID of this VM?")
		if err != nil {
			return nil, err
		}
		desc, err = app.Prompt.CaptureStringAllowEmpty("Provide a description for this VM")
		if err != nil {
			return nil, err
		}
		maintrs, canceled, err = prompts.CaptureListDecision(
			app.Prompt,
			"Who are the maintainers of the VM?",
			app.Prompt.CaptureEmail,
			"Provide a maintainer",
			"Maintainer",
			"",
		)
		if err != nil {
			return nil, err
		}
		if canceled {
			ux.Logger.PrintToUser("Publishing aborted")
			return nil, errors.New("canceled by user")
		}

<<<<<<< HEAD
		strMaintrs = make([]string, len(maintrs))
		for i, m := range maintrs {
			strMaintrs[i] = m.(string)
		}
		url, err = app.Prompt.CaptureStringAllowEmpty("Tell us the URL to download the source. Needs to be a fixed version, not `latest`.")
		if err != nil {
			return nil, err
		}

		sha, err = app.Prompt.CaptureStringAllowEmpty("For integrity checks, provide the sha256 commit for the used version")
		if err != nil {
			return nil, err
		}
		strVer, err := app.Prompt.CaptureVersion("This is the last question! What is the version being used? Use semantic versioning (v1.2.3)")
		if err != nil {
			return nil, err
		}
		ver, err = version.Parse(strVer)
		if err != nil {
			return nil, err
		}

	case sc.VM == models.SpacesVM:
		vmID = models.SpacesVM
		desc = "Authenticated, hierarchical storage of arbitrary keys/values using any EIP-712 compatible wallet."
		strMaintrs, ver, url, sha, err = getInfoForKnownVMs(sc.VMVersion, constants.SpacesVMRepoName, app.GetSpacesVMBinDir(), constants.SpacesVMBin)
	case sc.VM == models.SubnetEvm:
		vmID = models.SubnetEvm
		desc = "Subnet EVM is a simplified version of Coreth VM (C-Chain). It implements the Ethereum Virtual Machine and supports Solidity smart contracts as well as most other Ethereum client functionality"
		strMaintrs, ver, url, sha, err = getInfoForKnownVMs(sc.VMVersion, constants.SubnetEVMRepoName, app.GetSubnetEVMBinDir(), constants.SubnetEVMBin)
=======
	case sc.VM == models.SpacesVM:
		vmID = models.SpacesVM
		desc = "Authenticated, hierarchical storage of arbitrary keys/values using any EIP-712 compatible wallet."
		maintrs = []string{"ava-labs"}
	case sc.VM == models.SubnetEvm:
		vmID = models.SubnetEvm
		desc = "Subnet EVM is a simplified version of Coreth VM (C-Chain). It implements the Ethereum Virtual Machine and supports Solidity smart contracts as well as most other Ethereum client functionality"
		maintrs = []string{"ava-labs"}
>>>>>>> bf07fbb4
	default:
		return nil, fmt.Errorf("unexpected error: unsupported VM type: %s", sc.VM)
	}
	if err != nil {
		return nil, err
	}

	scr, err := app.Prompt.CaptureStringAllowEmpty("What scripts needs to run to install this VM? Needs to be an executable command to build the VM")
	if err != nil {
		return nil, err
	}

	bin, err := app.Prompt.CaptureStringAllowEmpty("What is the binary path? (This is the output of the build command)")
	if err != nil {
		return nil, err
	}

	vm := &types.VM{
		ID:            vmID,
		Alias:         sc.Networks["Fuji"].BlockchainID.String(), // TODO: Do we have to query for this? Or write to sidecar on create?
		Homepage:      "",
		Description:   desc,
		Maintainers:   maintrs,
		InstallScript: scr,
		BinaryPath:    bin,
		URL:           url,
		SHA256:        sha,
		Version:       *ver,
	}

	return vm, nil
}

func getInfoForKnownVMs(strVer, repoName, vmBinDir, vmBin string) ([]string, *version.Semantic, string, string, error) {
	strMaintrs := []string{"ava-labs"}
	binPath := filepath.Join(vmBinDir, repoName+"-"+strVer, vmBin)
	sha, err := getSHA256FromDisk(binPath)
	if err != nil {
		return nil, nil, "", "", err
	}
	ver, err := version.Parse(strVer)
	if err != nil {
		return nil, nil, "", "", err
	}
	dl := binutils.NewSubnetEVMDownloader()
	inst := binutils.NewInstaller()
	url, _, err := dl.GetDownloadURL(strVer, inst)
	if err != nil {
		return nil, nil, "", "", err
	}

	return strMaintrs, ver, url, sha, err
}

func getSHA256FromDisk(binPath string) (string, error) {
	if _, err := os.Stat(binPath); err != nil {
		return "", fmt.Errorf("failed looking up plugin binary at %s: %w", binPath, err)
	}
	hasher := sha256.New()
	s, err := os.ReadFile(binPath)
	hasher.Write(s)
	if err != nil {
		return "", fmt.Errorf("failed calculating the sha256 hash of the binary %s: %w", binPath, err)
	}

	return hex.EncodeToString(hasher.Sum(nil)), nil
}<|MERGE_RESOLUTION|>--- conflicted
+++ resolved
@@ -366,17 +366,11 @@
 
 func getVMInfo(sc *models.Sidecar) (*types.VM, error) {
 	var (
-<<<<<<< HEAD
-		vmID, desc any
-		url, sha   string
-		strMaintrs []string
-		ver        *version.Semantic
-=======
-		maintrs    []string
-		vmID, desc string
-		canceled   bool
->>>>>>> bf07fbb4
-		err        error
+		maintrs              []string
+		vmID, desc, url, sha string
+		canceled             bool
+		ver                  *version.Semantic
+		err                  error
 	)
 
 	switch {
@@ -405,11 +399,6 @@
 			return nil, errors.New("canceled by user")
 		}
 
-<<<<<<< HEAD
-		strMaintrs = make([]string, len(maintrs))
-		for i, m := range maintrs {
-			strMaintrs[i] = m.(string)
-		}
 		url, err = app.Prompt.CaptureStringAllowEmpty("Tell us the URL to download the source. Needs to be a fixed version, not `latest`.")
 		if err != nil {
 			return nil, err
@@ -431,21 +420,11 @@
 	case sc.VM == models.SpacesVM:
 		vmID = models.SpacesVM
 		desc = "Authenticated, hierarchical storage of arbitrary keys/values using any EIP-712 compatible wallet."
-		strMaintrs, ver, url, sha, err = getInfoForKnownVMs(sc.VMVersion, constants.SpacesVMRepoName, app.GetSpacesVMBinDir(), constants.SpacesVMBin)
+		maintrs, ver, url, sha, err = getInfoForKnownVMs(sc.VMVersion, constants.SpacesVMRepoName, app.GetSpacesVMBinDir(), constants.SpacesVMBin)
 	case sc.VM == models.SubnetEvm:
 		vmID = models.SubnetEvm
 		desc = "Subnet EVM is a simplified version of Coreth VM (C-Chain). It implements the Ethereum Virtual Machine and supports Solidity smart contracts as well as most other Ethereum client functionality"
-		strMaintrs, ver, url, sha, err = getInfoForKnownVMs(sc.VMVersion, constants.SubnetEVMRepoName, app.GetSubnetEVMBinDir(), constants.SubnetEVMBin)
-=======
-	case sc.VM == models.SpacesVM:
-		vmID = models.SpacesVM
-		desc = "Authenticated, hierarchical storage of arbitrary keys/values using any EIP-712 compatible wallet."
-		maintrs = []string{"ava-labs"}
-	case sc.VM == models.SubnetEvm:
-		vmID = models.SubnetEvm
-		desc = "Subnet EVM is a simplified version of Coreth VM (C-Chain). It implements the Ethereum Virtual Machine and supports Solidity smart contracts as well as most other Ethereum client functionality"
-		maintrs = []string{"ava-labs"}
->>>>>>> bf07fbb4
+		maintrs, ver, url, sha, err = getInfoForKnownVMs(sc.VMVersion, constants.SubnetEVMRepoName, app.GetSubnetEVMBinDir(), constants.SubnetEVMBin)
 	default:
 		return nil, fmt.Errorf("unexpected error: unsupported VM type: %s", sc.VM)
 	}
@@ -480,7 +459,7 @@
 }
 
 func getInfoForKnownVMs(strVer, repoName, vmBinDir, vmBin string) ([]string, *version.Semantic, string, string, error) {
-	strMaintrs := []string{"ava-labs"}
+	maintrs := []string{"ava-labs"}
 	binPath := filepath.Join(vmBinDir, repoName+"-"+strVer, vmBin)
 	sha, err := getSHA256FromDisk(binPath)
 	if err != nil {
@@ -497,7 +476,7 @@
 		return nil, nil, "", "", err
 	}
 
-	return strMaintrs, ver, url, sha, err
+	return maintrs, ver, url, sha, err
 }
 
 func getSHA256FromDisk(binPath string) (string, error) {
