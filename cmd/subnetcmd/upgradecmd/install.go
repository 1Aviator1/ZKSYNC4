--- conflicted
+++ resolved
@@ -53,64 +53,44 @@
 	}
 
 	switch networkToUpgrade {
+	// in this case, we just are going to generate new update bytes
 	case futureDeployment:
-<<<<<<< HEAD
-		// in this case, we just are going to generate new update bytes
 		return upgradeGenerateCmd(cmd, args)
-		// update a locally running network
-=======
-		// TODO: Is this actually going to work
-		return upgradeGenerateCmd(cmd, args)
->>>>>>> 69bf4f06
+	// update a locally running network
 	case localDeployment:
-		return saveAndRestartFromSnapshot(subnetName, sc)
+		return localInstallNetworkUpgrades(subnetName, sc)
 	}
 
 	return nil
 }
 
-func saveAndRestartFromSnapshot(subnetName string, sc models.Sidecar) error {
-<<<<<<< HEAD
+func localInstallNetworkUpgrades(subnetName string, sc models.Sidecar) error {
 	// For a already deployed subnet, the supported scheme is to
 	// save a snapshot, and to load the snapshot with the upgrade
-=======
-	//		For a already deployed subnet, the supported scheme is to save a snapshot, and to load the snapshot with the upgrade
->>>>>>> 69bf4f06
 	cli, err := binutils.NewGRPCClient()
 	if err != nil {
 		return err
 	}
 	ctx := binutils.GetAsyncContext()
 
+	// get the blockchainID from the sidecar
 	blockchainID := sc.Networks[models.Local.String()].BlockchainID
-<<<<<<< HEAD
 	if blockchainID == ids.Empty {
 		return errors.New(
 			"failed to find deployment information about this subnet in state - aborting")
 	}
 
+	// save a temporary snapshot
 	snapName := subnetName + tmpSnapshotInfix + time.Now().Format(timestampFormat)
-=======
-
-	if blockchainID == ids.Empty {
-		return errors.New("failed to find deployment information about this subnet in state. Aborting.")
-	}
-
-	snapName := subnetName + tmpSnapshotInfix + time.Now().Format(timestampFormat)
-
->>>>>>> 69bf4f06
 	app.Log.Debug("saving temporary snapshot for upgrade bytes", zap.String("snapshot-name", snapName))
 	_, err = cli.SaveSnapshot(ctx, snapName)
 	if err != nil {
 		return err
 	}
-<<<<<<< HEAD
 	app.Log.Debug(
 		"network stopped and named temporary snapshot created. Now starting the network with given snapshot")
-=======
-	app.Log.Debug("network stopped and named temporary snapshot created. Now starting the network with given snapshot")
->>>>>>> 69bf4f06
 
+	// restart the network setting the upgrade bytes file
 	netUpgradeBytes, err := upgrades.ReadUpgradeFile(subnetName, app.GetSubnetDir())
 	if err != nil {
 		if err == os.ErrNotExist {
@@ -120,10 +100,7 @@
 		return err
 	}
 
-<<<<<<< HEAD
 	// TODO input validation
-=======
->>>>>>> 69bf4f06
 	netUpgradeConfs := map[string]string{
 		blockchainID.String(): string(netUpgradeBytes),
 	}
