--- conflicted
+++ resolved
@@ -26,13 +26,8 @@
 
 	ap := newTestApp(t)
 	// Write genesis
-<<<<<<< HEAD
 	err := ap.WriteGenesisFile(subnetName1, genesisBytes)
-	assert.NoError(t, err)
-=======
-	err := ap.WriteGenesisFile(subnetName, genesisBytes)
-	assert.NoError(err)
->>>>>>> adb921a0
+	assert.NoError(err)
 
 	// Check file exists
 	createdPath := filepath.Join(ap.GetBaseDir(), genesisFile)
@@ -156,13 +151,8 @@
 }
 
 func Test_loadSidecar_success(t *testing.T) {
-<<<<<<< HEAD
-	sidecarFile := subnetName1 + constants.SidecarSuffix
-=======
-	assert := assert.New(t)
-	subnetName := "TEST_subnet"
-	sidecarFile := subnetName + constants.Sidecar_suffix
->>>>>>> adb921a0
+	assert := assert.New(t)
+  sidecarFile := subnetName1 + constants.SidecarSuffix
 	const vm = models.SubnetEvm
 
 	ap := newTestApp(t)
@@ -170,13 +160,8 @@
 	// Write sidecar
 	sidecarBytes := []byte("{  \"Name\": \"TEST_subnet\",\n  \"VM\": \"SubnetEVM\",\n  \"Subnet\": \"TEST_subnet\"\n  }")
 	sidecarPath := filepath.Join(ap.GetBaseDir(), sidecarFile)
-<<<<<<< HEAD
 	err := os.WriteFile(sidecarPath, sidecarBytes, 0o600)
-	assert.NoError(t, err)
-=======
-	err := os.WriteFile(sidecarPath, sidecarBytes, 0o644)
-	assert.NoError(err)
->>>>>>> adb921a0
+	assert.NoError(err)
 
 	// Check file exists
 	_, err = os.Stat(sidecarPath)
@@ -189,15 +174,9 @@
 		Subnet: subnetName1,
 	}
 
-<<<<<<< HEAD
 	sc, err := ap.LoadSidecar(subnetName1)
-	assert.NoError(t, err)
-	assert.Equal(t, sc, expectedSc)
-=======
-	sc, err := ap.LoadSidecar(subnetName)
 	assert.NoError(err)
 	assert.Equal(sc, expectedSc)
->>>>>>> adb921a0
 
 	// Cleanup file
 	err = os.Remove(sidecarPath)
@@ -373,13 +352,8 @@
 }
 
 func Test_loadSidecar_failure_notFound(t *testing.T) {
-<<<<<<< HEAD
+  assert := assert.New(t)
 	sidecarFile := subnetName1 + constants.SidecarSuffix
-=======
-	assert := assert.New(t)
-	subnetName := "TEST_subnet"
-	sidecarFile := subnetName + constants.Sidecar_suffix
->>>>>>> adb921a0
 
 	ap := newTestApp(t)
 
@@ -388,13 +362,8 @@
 	_, err := os.Stat(sidecarPath)
 	assert.Error(err)
 
-<<<<<<< HEAD
 	_, err = ap.LoadSidecar(subnetName1)
-	assert.Error(t, err)
-=======
-	_, err = ap.LoadSidecar(subnetName)
 	assert.Error(err)
->>>>>>> adb921a0
 }
 
 func Test_loadSidecar_failure_malformed(t *testing.T) {
@@ -407,13 +376,8 @@
 	// Write sidecar
 	sidecarBytes := []byte("bad_sidecar")
 	sidecarPath := filepath.Join(ap.GetBaseDir(), sidecarFile)
-<<<<<<< HEAD
 	err := os.WriteFile(sidecarPath, sidecarBytes, 0o600)
-	assert.NoError(t, err)
-=======
-	err := os.WriteFile(sidecarPath, sidecarBytes, 0o644)
-	assert.NoError(err)
->>>>>>> adb921a0
+	assert.NoError(err)
 
 	// Check file exists
 	_, err = os.Stat(sidecarPath)
@@ -429,43 +393,24 @@
 }
 
 func Test_genesisExists(t *testing.T) {
-<<<<<<< HEAD
+  assert := assert.New(t)
 	genesisFile := subnetName1 + constants.GenesisSuffix
-=======
-	assert := assert.New(t)
-	subnetName := "TEST_subnet"
-	genesisFile := subnetName + constants.Genesis_suffix
->>>>>>> adb921a0
 
 	ap := newTestApp(t)
 
 	// Assert file doesn't exist at start
-<<<<<<< HEAD
 	result := ap.GenesisExists(subnetName1)
-	assert.False(t, result)
-=======
-	result := ap.GenesisExists(subnetName)
 	assert.False(result)
->>>>>>> adb921a0
 
 	// Create genesis
 	genesisPath := filepath.Join(ap.GetBaseDir(), genesisFile)
 	genesisBytes := []byte("genesis")
-<<<<<<< HEAD
 	err := os.WriteFile(genesisPath, genesisBytes, 0o600)
-	assert.NoError(t, err)
+	assert.NoError(err)
 
 	// Verify genesis exists
 	result = ap.GenesisExists(subnetName1)
-	assert.True(t, result)
-=======
-	err := os.WriteFile(genesisPath, genesisBytes, 0o644)
-	assert.NoError(err)
-
-	// Verify genesis exists
-	result = ap.GenesisExists(subnetName)
 	assert.True(result)
->>>>>>> adb921a0
 
 	// Clean up created genesis
 	err = os.Remove(genesisPath)
