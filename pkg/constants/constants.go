// Copyright (C) 2022, Ava Labs, Inc. All rights reserved.
// See the file LICENSE for licensing terms.
package constants

import "time"

const (
	DefaultPerms755 = 0o755

	BaseDirName = ".avalanche-cli"

	SubnetEVMReleaseVersion   = "v0.2.7"
	AvalancheGoReleaseVersion = "v1.7.16"

	LatestAvagoReleaseURL = "https://api.github.com/repos/ava-labs/avalanchego/releases/latest"
	SubnetEVMReleaseURL   = "https://api.github.com/repos/ava-labs/subnet-evm/releases/latest"

	ServerRunFile      = "gRPCserver.run"
	AvalancheCliBinDir = "bin"
	RunDir             = "runs"
	SidecarSuffix      = "_sidecar.json"
	GenesisSuffix      = "_genesis.json"

	SidecarVersion = "1.2.0"

	MaxLogFileSize   = 4
	MaxNumOfLogFiles = 5
	RetainOldFiles   = 0 // retain all old log files

	RequestTimeout = 3 * time.Minute

	FujiAPIEndpoint    = "https://api.avax-test.network"
	MainnetAPIEndpoint = "https://api.avax.network"

	DefaultTokenName = "TEST"

	HealthCheckInterval = 100 * time.Millisecond

	// it's unlikely anyone would want to name a snapshot `default`
	// but let's add some more entropy
	SnapshotsDirName             = "snapshots"
	DefaultSnapshotName          = "default-1654102509"
	BootstrapSnapshotURL         = "https://github.com/ava-labs/avalanche-cli/raw/main/assets/bootstrapSnapshot.tar.gz"
	BootstrapSnapshotArchiveName = "bootstrapSnapshot.tar.gz"

	KeyDir    = "key"
	KeySuffix = ".pk"

	TimeParseLayout    = "2006-01-02 15:04:05"
	MinStakeDuration   = 24 * 14 * time.Hour
	MaxStakeDuration   = 24 * 365 * time.Hour
	MaxStakeWeight     = 100
	MinStakeWeight     = 1
	DefaultStakeWeight = 20

	// The absolute minimum is 25 seconds, but set to 1 minute to allow for
	// time to go through the command
	StakingStartLeadTime   = 1 * time.Minute
	StakingMinimumLeadTime = 25 * time.Second

	DefaultConfigFileName = ".avalanche-cli"
	DefaultConfigFileType = "json"

	CustomVMDir = "vms"

<<<<<<< HEAD
	AvaLabsOrg          = "ava-labs"
	AvalancheGoRepoName = "avalanchego"
	SubnetEVMRepoName   = "subnet-evm"

	AvalancheGoInstallDir = "avalanchego"
	SubnetEVMInstallDir   = "subnet-evm"

	EVMPlugin = "evm"
=======
	DefaultNodeRunURL = "http://127.0.0.1:9650"
>>>>>>> 4c284519
)<|MERGE_RESOLUTION|>--- conflicted
+++ resolved
@@ -63,7 +63,6 @@
 
 	CustomVMDir = "vms"
 
-<<<<<<< HEAD
 	AvaLabsOrg          = "ava-labs"
 	AvalancheGoRepoName = "avalanchego"
 	SubnetEVMRepoName   = "subnet-evm"
@@ -72,7 +71,6 @@
 	SubnetEVMInstallDir   = "subnet-evm"
 
 	EVMPlugin = "evm"
-=======
+
 	DefaultNodeRunURL = "http://127.0.0.1:9650"
->>>>>>> 4c284519
 )