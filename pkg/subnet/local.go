// Copyright (C) 2022, Ava Labs, Inc. All rights reserved.
// See the file LICENSE for licensing terms.
package subnet

import (
	"context"
	"encoding/json"
	"errors"
	"fmt"
	"io"
	"math/big"
	"net/http"
	"os"
	"path/filepath"
	"sort"
	"strings"
	"time"

	"github.com/ava-labs/avalanche-cli/pkg/application"
	"github.com/ava-labs/avalanche-cli/pkg/binutils"
	"github.com/ava-labs/avalanche-cli/pkg/constants"
	"github.com/ava-labs/avalanche-cli/pkg/models"
	"github.com/ava-labs/avalanche-cli/pkg/ux"
	"github.com/ava-labs/avalanche-cli/pkg/vm"
	"github.com/ava-labs/avalanche-network-runner/client"
	"github.com/ava-labs/avalanche-network-runner/rpcpb"
	"github.com/ava-labs/avalanche-network-runner/server"
	"github.com/ava-labs/avalanche-network-runner/utils"
	"github.com/ava-labs/avalanchego/ids"
	"github.com/ava-labs/avalanchego/utils/storage"
	"github.com/ava-labs/coreth/params"
	spacesvmchain "github.com/ava-labs/spacesvm/chain"
	"github.com/ava-labs/subnet-evm/core"
	"go.uber.org/zap"
)

const (
	WriteReadReadPerms = 0o644
)

type LocalDeployer struct {
	procChecker         binutils.ProcessChecker
	binChecker          binutils.BinaryChecker
	getClientFunc       getGRPCClientFunc
	binaryDownloader    binutils.PluginBinaryDownloader
	healthCheckInterval time.Duration
	app                 *application.Avalanche
	backendStartedHere  bool
	setDefaultSnapshot  setDefaultSnapshotFunc
	avagoVersion        string
	vmBin               string
}

func NewLocalDeployer(app *application.Avalanche, avagoVersion string, vmBin string) *LocalDeployer {
	return &LocalDeployer{
		procChecker:         binutils.NewProcessChecker(),
		binChecker:          binutils.NewBinaryChecker(),
		getClientFunc:       binutils.NewGRPCClient,
		binaryDownloader:    binutils.NewPluginBinaryDownloader(app),
		healthCheckInterval: 100 * time.Millisecond,
		app:                 app,
		setDefaultSnapshot:  SetDefaultSnapshot,
		avagoVersion:        avagoVersion,
		vmBin:               vmBin,
	}
}

type getGRPCClientFunc func() (client.Client, error)

type setDefaultSnapshotFunc func(string, bool) error

// DeployToLocalNetwork does the heavy lifting:
// * it checks the gRPC is running, if not, it starts it
// * kicks off the actual deployment
func (d *LocalDeployer) DeployToLocalNetwork(chain string, chainGenesis []byte, genesisPath string) (ids.ID, ids.ID, error) {
	if err := d.StartServer(); err != nil {
		return ids.Empty, ids.Empty, err
	}
	return d.doDeploy(chain, chainGenesis, genesisPath)
}

func (d *LocalDeployer) StartServer() error {
	isRunning, err := d.procChecker.IsServerProcessRunning(d.app)
	if err != nil {
		return fmt.Errorf("failed querying if server process is running: %w", err)
	}
	if !isRunning {
		d.app.Log.Debug("gRPC server is not running")
		if err := binutils.StartServerProcess(d.app); err != nil {
			return fmt.Errorf("failed starting gRPC server process: %w", err)
		}
		d.backendStartedHere = true
	}
	return nil
}

// BackendStartedHere returns true if the backend was started by this run,
// or false if it found it there already
func (d *LocalDeployer) BackendStartedHere() bool {
	return d.backendStartedHere
}

// doDeploy the actual deployment to the network runner
// steps:
<<<<<<< HEAD
// -checks if the network has been started
// -install all needed plugin binaries, for the the new VM, and the already deployed VMs
// -either starts a network from the default snapshot if not started,
// or restarts the already available network while preserving state
// -waits completion of operation
// -get from the network an available subnet ID to be used in blockchain creation
// -deploy a new blockchain for the given VM ID, genesis, and available subnet ID
// -waits completion of operation
// -show status
=======
//   - checks if the network has been started
//   - install all needed plugin binaries, for the the new VM, and the already deployed VMs
//   - either starts a network from the default snapshot if not started,
//     or restarts the already available network while preserving state
//   - waits completion of operation
//   - get from the network an available subnet ID to be used in blockchain creation
//   - deploy a new blockchain for the given VM ID, genesis, and available subnet ID
//   - waits completion of operation
//   - show status
>>>>>>> d15e1597
func (d *LocalDeployer) doDeploy(chain string, chainGenesis []byte, genesisPath string) (ids.ID, ids.ID, error) {
	avalancheGoBinPath, pluginDir, err := d.SetupLocalEnv()
	if err != nil {
		return ids.Empty, ids.Empty, err
	}

	cli, err := d.getClientFunc()
	if err != nil {
		return ids.Empty, ids.Empty, fmt.Errorf("error creating gRPC Client: %w", err)
	}
	defer cli.Close()

	runDir := d.app.GetRunDir()

	ctx := binutils.GetAsyncContext()

	// check for network and get VM info
	networkBooted := true
	clusterInfo, err := d.WaitForHealthy(ctx, cli, d.healthCheckInterval)
	if err != nil {
		if server.IsServerError(err, server.ErrNotBootstrapped) {
			networkBooted = false
		} else {
			return ids.Empty, ids.Empty, fmt.Errorf("failed to query network health: %w", err)
		}
	}

	chainVMID, err := utils.VMID(chain)
	if err != nil {
		return ids.Empty, ids.Empty, fmt.Errorf("failed to create VM ID from %s: %w", chain, err)
	}
	d.app.Log.Debug("this VM will get ID", zap.String("vm-id", chainVMID.String()))

	if alreadyDeployed(chainVMID, clusterInfo) {
		ux.Logger.PrintToUser("Subnet %s has already been deployed", chain)
		return ids.Empty, ids.Empty, nil
	}

	if err := d.installPlugin(chainVMID, d.vmBin, pluginDir); err != nil {
		return ids.Empty, ids.Empty, err
	}

	ux.Logger.PrintToUser("VMs ready.")

	if !networkBooted {
		if err := d.startNetwork(ctx, cli, avalancheGoBinPath, pluginDir, runDir); err != nil {
			return ids.Empty, ids.Empty, err
		}
	}

	clusterInfo, err = d.WaitForHealthy(ctx, cli, d.healthCheckInterval)
	if err != nil {
		return ids.Empty, ids.Empty, fmt.Errorf("failed to query network health: %w", err)
	}
	subnetIDs := clusterInfo.Subnets
	numBlockchains := len(clusterInfo.CustomChains)

	// in order to make subnet deploy faster, a set of validated subnet IDs is preloaded
	// in the bootstrap snapshot
	// we select one to be used for creating the next blockchain, for that we use the
	// number of currently created blockchains as the index to select the next subnet ID,
	// so we get incremental selection
	sort.Strings(subnetIDs)
	if len(subnetIDs) == 0 {
		return ids.Empty, ids.Empty, errors.New("the network has not preloaded subnet IDs")
	}
	subnetIDStr := subnetIDs[numBlockchains%len(subnetIDs)]

	// create a new blockchain on the already started network, associated to
	// the given VM ID, genesis, and available subnet ID
	blockchainSpecs := []*rpcpb.BlockchainSpec{
		{
			VmName:   chain,
			Genesis:  genesisPath,
			SubnetId: &subnetIDStr,
		},
	}
	deployBlockchainsInfo, err := cli.CreateBlockchains(
		ctx,
		blockchainSpecs,
	)
	if err != nil {
		return ids.Empty, ids.Empty, fmt.Errorf("failed to deploy blockchain: %w", err)
	}

	d.app.Log.Debug(deployBlockchainsInfo.String())

	fmt.Println()
	ux.Logger.PrintToUser("Blockchain has been deployed. Wait until network acknowledges...")

	clusterInfo, err = d.WaitForHealthy(ctx, cli, d.healthCheckInterval)
	if err != nil {
		return ids.Empty, ids.Empty, fmt.Errorf("failed to query network health: %w", err)
	}

	endpoints := GetEndpoints(clusterInfo)

	fmt.Println()
	ux.Logger.PrintToUser("Network ready to use. Local network node endpoints:")
	ux.PrintTableEndpoints(clusterInfo)
	fmt.Println()

	firstURL := endpoints[0]

	ux.Logger.PrintToUser("Browser Extension connection details (any node URL from above works):")
	ux.Logger.PrintToUser("RPC URL:          %s", firstURL[strings.LastIndex(firstURL, "http"):])

	// extra ux based on vm type
	sc, err := d.app.LoadSidecar(chain)
	if err != nil {
		return ids.Empty, ids.Empty, fmt.Errorf("failed to load sidecar: %w", err)
	}
	switch sc.VM {
	case models.SubnetEvm:
		if err := d.printExtraEvmInfo(chain, chainGenesis); err != nil {
			// not supposed to happen due to genesis pre validation
			return ids.Empty, ids.Empty, nil
		}
	case models.SpacesVM:
		if err := d.printExtraSpacesVMInfo(chainGenesis); err != nil {
			// not supposed to happen due to genesis pre validation
			return ids.Empty, ids.Empty, nil
		}
	}

	// we can safely ignore errors here as the subnets have already been generated
	subnetID, _ := ids.FromString(subnetIDStr)
	var blockchainID ids.ID
	for _, info := range clusterInfo.CustomChains {
		if info.VmId == chainVMID.String() {
			blockchainID, _ = ids.FromString(info.ChainId)
		}
	}
	return subnetID, blockchainID, nil
}

func (d *LocalDeployer) printExtraSpacesVMInfo(chainGenesis []byte) error {
	var genesis spacesvmchain.Genesis
	if err := json.Unmarshal(chainGenesis, &genesis); err != nil {
		return fmt.Errorf("failed to unmarshall genesis: %w", err)
	}
	for _, alloc := range genesis.CustomAllocation {
		address := alloc.Address
		amount := alloc.Balance
		amountStr := fmt.Sprintf("%d", amount)
		if address == vm.PrefundedEwoqAddress {
			ux.Logger.PrintToUser("Funded address:   %s with %s - private key: %s", address, amountStr, vm.PrefundedEwoqPrivate)
		} else {
			ux.Logger.PrintToUser("Funded address:   %s with %s", address, amountStr)
		}
	}
	return nil
}

func (d *LocalDeployer) printExtraEvmInfo(chain string, chainGenesis []byte) error {
	var evmGenesis core.Genesis
	if err := json.Unmarshal(chainGenesis, &evmGenesis); err != nil {
		return fmt.Errorf("failed to unmarshall genesis: %w", err)
	}
	for address := range evmGenesis.Alloc {
		amount := evmGenesis.Alloc[address].Balance
		formattedAmount := new(big.Int).Div(amount, big.NewInt(params.Ether))
		if address == vm.PrefundedEwoqAddress {
			ux.Logger.PrintToUser("Funded address:   %s with %s (10^18) - private key: %s", address, formattedAmount.String(), vm.PrefundedEwoqPrivate)
		} else {
			ux.Logger.PrintToUser("Funded address:   %s with %s", address, formattedAmount.String())
		}
	}
	ux.Logger.PrintToUser("Network name:     %s", chain)
	ux.Logger.PrintToUser("Chain ID:         %s", evmGenesis.Config.ChainID)
	ux.Logger.PrintToUser("Currency Symbol:  %s", d.app.GetTokenName(chain))
	return nil
}

// SetupLocalEnv also does some heavy lifting:
// * sets up default snapshot if not installed
// * checks if avalanchego is installed in the local binary path
// * if not, it downloads it and installs it (os - and archive dependent)
// * returns the location of the avalanchego path and plugin
func (d *LocalDeployer) SetupLocalEnv() (string, string, error) {
	err := d.setDefaultSnapshot(d.app.GetSnapshotsDir(), false)
	if err != nil {
		return "", "", fmt.Errorf("failed setting up snapshots: %w", err)
	}

	avagoDir, err := d.setupLocalEnv()
	if err != nil {
		return "", "", fmt.Errorf("failed setting up local environment: %w", err)
	}

	pluginDir := filepath.Join(avagoDir, "plugins")
	avalancheGoBinPath := filepath.Join(avagoDir, "avalanchego")

	exists, err := storage.FolderExists(pluginDir)
	if !exists || err != nil {
		return "", "", fmt.Errorf("evaluated pluginDir to be %s but it does not exist", pluginDir)
	}

	// TODO: we need some better version management here
	// * compare latest to local version
	// * decide if force update or give user choice
	exists, err = storage.FileExists(avalancheGoBinPath)
	if !exists || err != nil {
		return "", "", fmt.Errorf(
			"evaluated avalancheGoBinPath to be %s but it does not exist", avalancheGoBinPath)
	}

	return avalancheGoBinPath, pluginDir, nil
}

func (d *LocalDeployer) setupLocalEnv() (string, error) {
	return binutils.SetupAvalanchego(d.app, d.avagoVersion)
}

// WaitForHealthy polls continuously until the network is ready to be used
func (d *LocalDeployer) WaitForHealthy(
	ctx context.Context,
	cli client.Client,
	healthCheckInterval time.Duration,
) (*rpcpb.ClusterInfo, error) {
	cancel := make(chan struct{})
	defer close(cancel)
	go ux.PrintWait(cancel)
	for {
		select {
		case <-ctx.Done():
			return nil, ctx.Err()
		case <-time.After(healthCheckInterval):
			d.app.Log.Debug("polling for health...")
			resp, err := cli.Health(ctx)
			if err != nil {
				return nil, err
			}
			if resp.ClusterInfo == nil {
				d.app.Log.Debug("warning: ClusterInfo is nil. trying again...")
				continue
			}
			if !resp.ClusterInfo.Healthy {
				d.app.Log.Debug("network is not healthy. polling again...")
				continue
			}
			if !resp.ClusterInfo.CustomChainsHealthy {
				d.app.Log.Debug("network is up but custom VMs are not healthy. polling again...")
				continue
			}
			d.app.Log.Debug("network is up and custom VMs are up")
			return resp.ClusterInfo, nil
		}
	}
}

// GetEndpoints get a human readable list of endpoints from clusterinfo
func GetEndpoints(clusterInfo *rpcpb.ClusterInfo) []string {
	endpoints := []string{}
	for _, nodeInfo := range clusterInfo.NodeInfos {
		for blockchainID, chainInfo := range clusterInfo.CustomChains {
			endpoints = append(endpoints, fmt.Sprintf("Endpoint at node %s for blockchain %q with VM ID %q: %s/ext/bc/%s/rpc", nodeInfo.Name, blockchainID, chainInfo.VmId, nodeInfo.GetUri(), blockchainID))
		}
	}
	return endpoints
}

// return true if vm has already been deployed
func alreadyDeployed(chainVMID ids.ID, clusterInfo *rpcpb.ClusterInfo) bool {
	if clusterInfo != nil {
		for _, chainInfo := range clusterInfo.CustomChains {
			if chainInfo.VmId == chainVMID.String() {
				return true
			}
		}
	}
	return false
}

// get list of all needed plugins and install them
func (d *LocalDeployer) installPlugin(
	vmID ids.ID,
	vmBin string,
	pluginDir string,
) error {
	return d.binaryDownloader.InstallVM(vmID.String(), vmBin, pluginDir)
}

// Initialize default snapshot with bootstrap snapshot archive
// If force flag is set to true, overwrite the default snapshot if it exists
func SetDefaultSnapshot(snapshotsDir string, force bool) error {
	bootstrapSnapshotArchivePath := filepath.Join(snapshotsDir, constants.BootstrapSnapshotArchiveName)
	if _, err := os.Stat(bootstrapSnapshotArchivePath); os.IsNotExist(err) {
		resp, err := http.Get(constants.BootstrapSnapshotURL)
		if err != nil {
			return fmt.Errorf("failed downloading bootstrap snapshot: %w", err)
		}
		if resp.StatusCode != http.StatusOK {
			return fmt.Errorf("failed downloading bootstrap snapshot: unexpected http status code: %d", resp.StatusCode)
		}
		defer resp.Body.Close()
		bootstrapSnapshotBytes, err := io.ReadAll(resp.Body)
		if err != nil {
			return fmt.Errorf("failed downloading bootstrap snapshot: %w", err)
		}
		if err := os.WriteFile(bootstrapSnapshotArchivePath, bootstrapSnapshotBytes, WriteReadReadPerms); err != nil {
			return fmt.Errorf("failed writing down bootstrap snapshot: %w", err)
		}
	}
	defaultSnapshotPath := filepath.Join(snapshotsDir, "anr-snapshot-"+constants.DefaultSnapshotName)
	if force {
		os.RemoveAll(defaultSnapshotPath)
	}
	if _, err := os.Stat(defaultSnapshotPath); os.IsNotExist(err) {
		bootstrapSnapshotBytes, err := os.ReadFile(bootstrapSnapshotArchivePath)
		if err != nil {
			return fmt.Errorf("failed reading bootstrap snapshot: %w", err)
		}
		if err := binutils.InstallArchive("tar.gz", bootstrapSnapshotBytes, snapshotsDir); err != nil {
			return fmt.Errorf("failed installing bootstrap snapshot: %w", err)
		}
	}
	return nil
}

// start the network
func (d *LocalDeployer) startNetwork(
	ctx context.Context,
	cli client.Client,
	avalancheGoBinPath string,
	pluginDir string,
	runDir string,
) error {
	ux.Logger.PrintToUser("Starting network...")
	loadSnapshotOpts := []client.OpOption{
		client.WithPluginDir(pluginDir),
		client.WithExecPath(avalancheGoBinPath),
		client.WithRootDataDir(runDir),
	}

	// load global node configs if they exist
	configStr, err := d.app.Conf.LoadNodeConfig()
	if err != nil {
		return err
	}
	if configStr != "" {
		loadSnapshotOpts = append(loadSnapshotOpts, client.WithGlobalNodeConfig(configStr))
	}

	_, err = cli.LoadSnapshot(
		ctx,
		constants.DefaultSnapshotName,
		loadSnapshotOpts...,
	)
	if err != nil {
		return fmt.Errorf("failed to start network :%w", err)
	}
	return nil
}<|MERGE_RESOLUTION|>--- conflicted
+++ resolved
@@ -102,17 +102,6 @@
 
 // doDeploy the actual deployment to the network runner
 // steps:
-<<<<<<< HEAD
-// -checks if the network has been started
-// -install all needed plugin binaries, for the the new VM, and the already deployed VMs
-// -either starts a network from the default snapshot if not started,
-// or restarts the already available network while preserving state
-// -waits completion of operation
-// -get from the network an available subnet ID to be used in blockchain creation
-// -deploy a new blockchain for the given VM ID, genesis, and available subnet ID
-// -waits completion of operation
-// -show status
-=======
 //   - checks if the network has been started
 //   - install all needed plugin binaries, for the the new VM, and the already deployed VMs
 //   - either starts a network from the default snapshot if not started,
@@ -122,7 +111,6 @@
 //   - deploy a new blockchain for the given VM ID, genesis, and available subnet ID
 //   - waits completion of operation
 //   - show status
->>>>>>> d15e1597
 func (d *LocalDeployer) doDeploy(chain string, chainGenesis []byte, genesisPath string) (ids.ID, ids.ID, error) {
 	avalancheGoBinPath, pluginDir, err := d.SetupLocalEnv()
 	if err != nil {
