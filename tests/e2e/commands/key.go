--- conflicted
+++ resolved
@@ -49,18 +49,24 @@
 }
 
 /* #nosec G204 */
-<<<<<<< HEAD
 func ListKeys() (string, error) {
-=======
-func ExportKey(keyName string) (string, error) {
->>>>>>> 83daa4e2
 	// Create config
 	cmd := exec.Command(
 		CLIBinary,
 		KeyCmd,
-<<<<<<< HEAD
 		"list",
-=======
+    )
+
+	out, err := cmd.Output()
+	return string(out), err
+}
+
+/* #nosec G204 */
+func ExportKey(keyName string) (string, error) {
+	// Create config
+	cmd := exec.Command(
+		CLIBinary,
+		KeyCmd,
 		"export",
 		keyName,
 	)
@@ -79,7 +85,6 @@
 		keyName,
 		"-o",
 		outputPath,
->>>>>>> 83daa4e2
 	)
 
 	out, err := cmd.Output()
