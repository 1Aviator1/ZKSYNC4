--- conflicted
+++ resolved
@@ -122,30 +122,17 @@
 		gomega.Expect(err).Should(gomega.HaveOccurred())
 	})
 
-<<<<<<< HEAD
-	ginkgo.It("can delete a key", func() {
-=======
 	ginkgo.It("can list a created key", func() {
 		regex := `(\+-+\+\n)\|\s+KEY\sNAME\s+\|\n(\+-+\+\n)((\|\s+\w+\s+\|\n)(\+-+\+(\n|$)))+`
 
 		// Create a key
->>>>>>> 6d598a33
-		output, err := commands.CreateKey(keyName)
-		if err != nil {
-			fmt.Println(output)
-			utils.PrintStdErr(err)
-		}
-		gomega.Expect(err).Should(gomega.BeNil())
-
-<<<<<<< HEAD
-		// Check key exists
-		exists, err := utils.KeyExists(keyName)
-		gomega.Expect(err).Should(gomega.BeNil())
-		gomega.Expect(exists).Should(gomega.BeTrue())
-
-		// Delete
-		output, err = commands.DeleteKey(keyName)
-=======
+		output, err := commands.CreateKey(keyName)
+		if err != nil {
+			fmt.Println(output)
+			utils.PrintStdErr(err)
+		}
+		gomega.Expect(err).Should(gomega.BeNil())
+
 		// Call list cmd
 		output, err = commands.ListKeys()
 		if err != nil {
@@ -167,19 +154,12 @@
 	ginkgo.It("can export a key to stdout", func() {
 		// Create key
 		output, err := commands.CreateKeyFromPath(keyName, testKey)
->>>>>>> 6d598a33
-		if err != nil {
-			fmt.Println(output)
-			utils.PrintStdErr(err)
-		}
-		gomega.Expect(err).Should(gomega.BeNil())
-
-<<<<<<< HEAD
-		// Check no longer exists
-		exists, err = utils.KeyExists(keyName)
-		gomega.Expect(err).Should(gomega.BeNil())
-		gomega.Expect(exists).Should(gomega.BeFalse())
-=======
+		if err != nil {
+			fmt.Println(output)
+			utils.PrintStdErr(err)
+		}
+		gomega.Expect(err).Should(gomega.BeNil())
+
 		// Export the key
 		exportedKey, err := commands.ExportKey(keyName)
 		if err != nil {
@@ -226,6 +206,32 @@
 		}
 		gomega.Expect(err).Should(gomega.BeNil())
 		gomega.Expect(equal).Should(gomega.BeTrue())
->>>>>>> 6d598a33
+	})
+
+	ginkgo.It("can delete a key", func() {
+		output, err := commands.CreateKey(keyName)
+		if err != nil {
+			fmt.Println(output)
+			utils.PrintStdErr(err)
+		}
+		gomega.Expect(err).Should(gomega.BeNil())
+
+		// Check key exists
+		exists, err := utils.KeyExists(keyName)
+		gomega.Expect(err).Should(gomega.BeNil())
+		gomega.Expect(exists).Should(gomega.BeTrue())
+
+		// Delete
+		output, err = commands.DeleteKey(keyName)
+		if err != nil {
+			fmt.Println(output)
+			utils.PrintStdErr(err)
+		}
+		gomega.Expect(err).Should(gomega.BeNil())
+
+		// Check no longer exists
+		exists, err = utils.KeyExists(keyName)
+		gomega.Expect(err).Should(gomega.BeNil())
+		gomega.Expect(exists).Should(gomega.BeFalse())
 	})
 })